/*
 * Copyright 2002-2021 the original author or authors.
 *
 * Licensed under the Apache License, Version 2.0 (the "License");
 * you may not use this file except in compliance with the License.
 * You may obtain a copy of the License at
 *
 *      https://www.apache.org/licenses/LICENSE-2.0
 *
 * Unless required by applicable law or agreed to in writing, software
 * distributed under the License is distributed on an "AS IS" BASIS,
 * WITHOUT WARRANTIES OR CONDITIONS OF ANY KIND, either express or implied.
 * See the License for the specific language governing permissions and
 * limitations under the License.
 */

package org.springframework.context.annotation;

import java.lang.annotation.Annotation;
import java.util.ArrayList;
import java.util.Collections;
import java.util.LinkedHashSet;
import java.util.List;
import java.util.Set;
import java.util.regex.Pattern;

import org.springframework.beans.BeanUtils;
import org.springframework.beans.factory.config.BeanDefinitionHolder;
import org.springframework.beans.factory.support.BeanDefinitionRegistry;
import org.springframework.beans.factory.support.BeanNameGenerator;
import org.springframework.context.ConfigurableApplicationContext;
import org.springframework.core.annotation.AnnotationAttributes;
import org.springframework.core.env.Environment;
import org.springframework.core.io.ResourceLoader;
import org.springframework.core.type.filter.AbstractTypeHierarchyTraversingFilter;
import org.springframework.core.type.filter.AnnotationTypeFilter;
import org.springframework.core.type.filter.AspectJTypeFilter;
import org.springframework.core.type.filter.AssignableTypeFilter;
import org.springframework.core.type.filter.RegexPatternTypeFilter;
import org.springframework.core.type.filter.TypeFilter;
import org.springframework.util.Assert;
import org.springframework.util.ClassUtils;
import org.springframework.util.StringUtils;

/**
 * Parser for the @{@link ComponentScan} annotation.
 *
 * @author Chris Beams
 * @author Juergen Hoeller
 * @author Sam Brannen
 * @since 3.1
 * @see ClassPathBeanDefinitionScanner#scan(String...)
 * @see ComponentScanBeanDefinitionParser
 */
class ComponentScanAnnotationParser {

	private final Environment environment;

	private final ResourceLoader resourceLoader;

	private final BeanNameGenerator beanNameGenerator;

	private final BeanDefinitionRegistry registry;


	public ComponentScanAnnotationParser(Environment environment, ResourceLoader resourceLoader,
			BeanNameGenerator beanNameGenerator, BeanDefinitionRegistry registry) {

		this.environment = environment;
		this.resourceLoader = resourceLoader;
		this.beanNameGenerator = beanNameGenerator;
		this.registry = registry;
	}


<<<<<<< HEAD
	public Set<BeanDefinitionHolder> parse(AnnotationAttributes componentScan, final String declaringClass) {
		// 创建 ClassPathBeanDefinitionScanner
		// 在 AnnotationConfigApplicationContext 的构造器中也创建了一个ClassPathBeanDefinitionScanner
		// 这里证明了,执行扫描 scanner 不是构造器中的,而是这里创建的
=======
	public Set<BeanDefinitionHolder> parse(AnnotationAttributes componentScan, String declaringClass) {
>>>>>>> e163078a
		ClassPathBeanDefinitionScanner scanner = new ClassPathBeanDefinitionScanner(this.registry,
				componentScan.getBoolean("useDefaultFilters"), this.environment, this.resourceLoader);

		// @ComponentScan 中可以注册自定义的 BeanNameGenerator
		// 但是需要注意,通过源码可以明白,这里注册的自定义BeanNameGenerator 只对当前 scanner 有效
		Class<? extends BeanNameGenerator> generatorClass = componentScan.getClass("nameGenerator");
		boolean useInheritedGenerator = (BeanNameGenerator.class == generatorClass);
		scanner.setBeanNameGenerator(useInheritedGenerator ? this.beanNameGenerator :
				BeanUtils.instantiateClass(generatorClass));

		ScopedProxyMode scopedProxyMode = componentScan.getEnum("scopedProxy");
		if (scopedProxyMode != ScopedProxyMode.DEFAULT) {
			scanner.setScopedProxyMode(scopedProxyMode);
		}
		else {
			Class<? extends ScopeMetadataResolver> resolverClass = componentScan.getClass("scopeResolver");
			scanner.setScopeMetadataResolver(BeanUtils.instantiateClass(resolverClass));
		}

		scanner.setResourcePattern(componentScan.getString("resourcePattern"));

		for (AnnotationAttributes filter : componentScan.getAnnotationArray("includeFilters")) {
			for (TypeFilter typeFilter : typeFiltersFor(filter)) {
				scanner.addIncludeFilter(typeFilter);
			}
		}
		for (AnnotationAttributes filter : componentScan.getAnnotationArray("excludeFilters")) {
			for (TypeFilter typeFilter : typeFiltersFor(filter)) {
				scanner.addExcludeFilter(typeFilter);
			}
		}

		boolean lazyInit = componentScan.getBoolean("lazyInit");
		if (lazyInit) {
			scanner.getBeanDefinitionDefaults().setLazyInit(true);
		}

		Set<String> basePackages = new LinkedHashSet<>();
		String[] basePackagesArray = componentScan.getStringArray("basePackages");
		for (String pkg : basePackagesArray) {
			String[] tokenized = StringUtils.tokenizeToStringArray(this.environment.resolvePlaceholders(pkg),
					ConfigurableApplicationContext.CONFIG_LOCATION_DELIMITERS);
			Collections.addAll(basePackages, tokenized);
		}
		// @ComponentScan(basePackageClasses = Xx.class)
		// 可以指定basePackageClasses, 只要是与是这几个类所在包及其子包,就可以被Spring扫描
		// 经常会用一个空的类来作为basePackageClasses,默认取当前配置类所在包及其子包
		for (Class<?> clazz : componentScan.getClassArray("basePackageClasses")) {
			basePackages.add(ClassUtils.getPackageName(clazz));
		}
		if (basePackages.isEmpty()) {
			basePackages.add(ClassUtils.getPackageName(declaringClass));
		}

		scanner.addExcludeFilter(new AbstractTypeHierarchyTraversingFilter(false, false) {
			@Override
			protected boolean matchClassName(String className) {
				return declaringClass.equals(className);
			}
		});
		//执行扫描
		return scanner.doScan(StringUtils.toStringArray(basePackages));
	}

	private List<TypeFilter> typeFiltersFor(AnnotationAttributes filterAttributes) {
		List<TypeFilter> typeFilters = new ArrayList<>();
		FilterType filterType = filterAttributes.getEnum("type");

		for (Class<?> filterClass : filterAttributes.getClassArray("classes")) {
			switch (filterType) {
				case ANNOTATION:
					Assert.isAssignable(Annotation.class, filterClass,
							"@ComponentScan ANNOTATION type filter requires an annotation type");
					@SuppressWarnings("unchecked")
					Class<Annotation> annotationType = (Class<Annotation>) filterClass;
					typeFilters.add(new AnnotationTypeFilter(annotationType));
					break;
				case ASSIGNABLE_TYPE:
					typeFilters.add(new AssignableTypeFilter(filterClass));
					break;
				case CUSTOM:
					Assert.isAssignable(TypeFilter.class, filterClass,
							"@ComponentScan CUSTOM type filter requires a TypeFilter implementation");

					TypeFilter filter = ParserStrategyUtils.instantiateClass(filterClass, TypeFilter.class,
							this.environment, this.resourceLoader, this.registry);
					typeFilters.add(filter);
					break;
				default:
					throw new IllegalArgumentException("Filter type not supported with Class value: " + filterType);
			}
		}

		for (String expression : filterAttributes.getStringArray("pattern")) {
			switch (filterType) {
				case ASPECTJ:
					typeFilters.add(new AspectJTypeFilter(expression, this.resourceLoader.getClassLoader()));
					break;
				case REGEX:
					typeFilters.add(new RegexPatternTypeFilter(Pattern.compile(expression)));
					break;
				default:
					throw new IllegalArgumentException("Filter type not supported with String pattern: " + filterType);
			}
		}

		return typeFilters;
	}

}<|MERGE_RESOLUTION|>--- conflicted
+++ resolved
@@ -73,14 +73,10 @@
 	}
 
 
-<<<<<<< HEAD
-	public Set<BeanDefinitionHolder> parse(AnnotationAttributes componentScan, final String declaringClass) {
+	public Set<BeanDefinitionHolder> parse(AnnotationAttributes componentScan, String declaringClass) {
 		// 创建 ClassPathBeanDefinitionScanner
 		// 在 AnnotationConfigApplicationContext 的构造器中也创建了一个ClassPathBeanDefinitionScanner
 		// 这里证明了,执行扫描 scanner 不是构造器中的,而是这里创建的
-=======
-	public Set<BeanDefinitionHolder> parse(AnnotationAttributes componentScan, String declaringClass) {
->>>>>>> e163078a
 		ClassPathBeanDefinitionScanner scanner = new ClassPathBeanDefinitionScanner(this.registry,
 				componentScan.getBoolean("useDefaultFilters"), this.environment, this.resourceLoader);
 
@@ -125,9 +121,6 @@
 					ConfigurableApplicationContext.CONFIG_LOCATION_DELIMITERS);
 			Collections.addAll(basePackages, tokenized);
 		}
-		// @ComponentScan(basePackageClasses = Xx.class)
-		// 可以指定basePackageClasses, 只要是与是这几个类所在包及其子包,就可以被Spring扫描
-		// 经常会用一个空的类来作为basePackageClasses,默认取当前配置类所在包及其子包
 		for (Class<?> clazz : componentScan.getClassArray("basePackageClasses")) {
 			basePackages.add(ClassUtils.getPackageName(clazz));
 		}
@@ -141,7 +134,6 @@
 				return declaringClass.equals(className);
 			}
 		});
-		//执行扫描
 		return scanner.doScan(StringUtils.toStringArray(basePackages));
 	}
 
